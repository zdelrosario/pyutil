from util import *
<<<<<<< HEAD
from integrate import *
=======
from fit_gp import *
>>>>>>> 088c16f4
<|MERGE_RESOLUTION|>--- conflicted
+++ resolved
@@ -1,6 +1,3 @@
 from util import *
-<<<<<<< HEAD
 from integrate import *
-=======
-from fit_gp import *
->>>>>>> 088c16f4
+from fit_gp import *